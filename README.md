# Ziptie: An unsupervised feature creation algorithm

## What can it do?

![Level 5 Ziptie bundles from photos](/images/ziptie_level_5.png)

This is a few of the features created from 11x11 pixel patches pulled from color images.
Most of those pixels are gray, indicating that they aren't part
of the feature. Around 20-25 of them are black, white, or color,
showing the input pattern that maximizes the activation for that feature.
Many of them show paired light and dark pixels defining rough edges.
There are a variety of other shapes as well.
There are triples of light, dark, light pixels showing line segments;
curves; bright blobs; and other more intricate patterns.

The method here is inspired by Hebbian "what fires together wires together" learning.
It's an unsupervised clustering method for grouping channels (such as pixels in a camera)
together to make features.
I call it Ziptie, because the notion of bundling cables together gives a strong
intuitive head start to understanding how it works.

My favorite thing about Ziptie is that it is data agnostic. It created these edges and lines
and blobs and curves without knowing that these were pixels, or knowing where they were located
with respect to each other. The entire 3D image array was flattened before being passed in.

All of the structure in the features emerged organically, based on the patterns in the data.
What I like about this is that, unlike Convolutional Neural Networks, it can learn features
on any kind of data, even if it has no 2D or 3D structure.

I designed it to work with the heterogeneous data of robots: imagery, yes, but also
odometry, torque, range, audio, and myriad special purpose sensors.


## How it works

For the authoritative source, I've [liberally commented the code](https://gitlab.com/brohrer/ziptie/-/blob/main/ziptie/algo.py).
Here's a summary of the high points.

### Fuzzy categorical data

There is a non-standard funnel all the data has to pass through
before a Ziptie can start working with it.
It has to be converted to fuzzy categorical data. Every sensor needs to be converted to
a collection channels whose values vary between zero and one.

For pixels this is fairly natural. When scaled to [0, 1], a pixel's value *v*
is a fuzzy categorical variable representing the BRIGHT state.
Because of the quirks of fuzzy categoricals, we also have to create a variable
representing the DARK state of that pixel, *1 - v*.

### Bundling

Once all the data has been transformed into a big collection
of fuzzy categorical variables, it gets fed into a Ziptie.
There inputs that tend to be active at the same time get
clustered together. The math behind this is essentially counting.

The clustering in zipties is agglomerative. To use the metaphor of cables carrying signals,
each input is like a cable. The sequence of values it takes is its signal.
Sequential values can be related, as in time series data like audio or stock prices.
Or they can be independent, as in image classification benchmarks.

The ziptie algorithm finds cables that tend to be co-active, that is,
they tend to be positively valued at the same time.
Note that this is different than correlation.
Correlation is also strengthened when two signals are inactive at the same time.

The co-activation between two cables for a set of inputs is the product
of their two input values. Because all inputs come from fuzzy categorical variables,
they are known to be between zero and one, and so the product of any two inputs
will also be between zero and one. If a cable is inactive and has a value of zero,
then its co-activity with all others is zero.

<<<<<<< HEAD
To find patterns in activity, every channel's cables co-activity with every
other cable is calculated for each set of inputs, and they are summed over
time to find trends. Once the aggregated co-activity between a pair of
cables crosses the threshold, those two cables become bundled,
as if bound together by a plastic zip tie. This process continues,
and every time a cable pair exceeds the co-activity threshold for 
bundle creation, a new bundle is created.

The bundling process is conceptually similar to
[byte pair encoding](https://en.wikipedia.org/wiki/Byte_pair_encoding),
where frequently co-occurring characters get represented
and replaced by a unique code
of their own. The process is repeated until even long strings that
occur often are represented by a single byte.


### Bundle activities

The output of a zip tie is the activity of each of its bundles. A bundles activity is calculated by taking the minimum value of the cables that contribute to it. Because of this, bundle activities are also constrained to be between zero and one. This makes them behave just like input cables. And in fact, after they are created, zip tie treats its bundles like additional input cables, and find their cool activity. With other cables. In this way bundles can grow. Two cables can become bundled and then one by one additional cables can be added creating a mini cable bundle of coactive cables.

The other quirk of calculating bundle activities is that after the minimum value of a bundles cables is found and assigned to the bundle activity, that value is subtracted from that  m of each of the cables. In this way, a cables value is a finite quantity that it can only contribute once. After it is contributed to a bundle, its activity is reduced by that amount. Because of this, the order in which bundle activities are calculated is important. The most recently created bundles activities are created first. These will be the ones with the greatest number of cables. They will be the most complex and if active, account for the most activity with a single value.

After all bundle activities have been calculated, a cable’s remaining activity is available for contributing to call activity calculations. This prevents activity from getting counted multiple times and avoids pathological cases where similar features get created repeatedly.

The number of bundles that a zip tie can create is set on initialization. This provides a backstop, ceiling to the resources that a zip tie will consume. It also simplifies implementation. However, it’s not a large leap to modify the zip tie so that it grows additional bundle capacity as necessary.

### Mutliple layers

Because bundle activities are also valued between zero and one, the outputs of one zip tie can serve as the inputs to another. The bundles created in one zip tie can serve as the cables, the inputs to the next.

This allows for hierarchical clustering. Low level cables can be bound into bundles in the first zip ties, and these can then be bound into yet more complex bundles in the next. This process can be repeated as many times as you like.

=======
Every channel's co-activity with every other cable is calculated for each set of inputs,
and they are summed over time to find trends.
Once the aggregated co-activity between a pair of cables crosses a threshold,
those two cables become bundled, as if bound together by a plastic zip tie.
This process continues, and every time a cable pair exceeds the co-activity
threshold for a bundle creation, a new bundle is created.

### Bundle activities

The output of a ziptie is the activity of each of its bundles.
A bundle's activity is calculated by taking the minimum value of the cables
that contribute to it. Because of this, bundle activities are also constrained
to be between zero and one. This makes them behave just like input cables.
And in fact, after they are created, a ziptie treats its bundles like additional
input cables, and find their co-activity with other cables.
In this way bundles can grow. Two cables can become bundled and then one by one
additional cables can be added creating a many-cable bundle of coactive cables.

The other quirk of calculating bundle activities is that after
the minimum value of a bundles cables is found and assigned
to the bundle activity, that value is subtracted from that 
of each of the cables. In this way, a cable's value is a finite
quantity that can only contribute once to a bundle's activity.
After it has contributed to a bundle, its activity is reduced by that amount.
Because of this, the order in which bundle activities are calculated
is important. The most recently created bundles' activities are calculated first.
These will be the bundles with the greatest number of cables.
They will be the most complex and if active, account for the most activity with a single value.

After all bundle activities have been calculated, a cable’s remaining
activity is available for contributing to co-activity calculations.
This prevents activity from getting counted multiple times
and avoids pathological cases where similar features get created repeatedly.

Zipties continue to grow new bundles indefinitely. If desired, you can set up an external
check and stop creating new bundles once you have as many as you want.

### Multiple layers

Because bundle activities are also valued between zero and one, the outputs
of one zipie can serve as the inputs to another. The bundles created
in one ziptie can serve as the cables, the inputs, to the next.

This allows for hierarchical clustering. Low level cables can be bound into bundles
in the first zipties, and these can then be bound into yet more
complex bundles in the next. This process can be repeated as many times as you like.
>>>>>>> 1a5a795e
<|MERGE_RESOLUTION|>--- conflicted
+++ resolved
@@ -71,7 +71,6 @@
 will also be between zero and one. If a cable is inactive and has a value of zero,
 then its co-activity with all others is zero.
 
-<<<<<<< HEAD
 To find patterns in activity, every channel's cables co-activity with every
 other cable is calculated for each set of inputs, and they are summed over
 time to find trends. Once the aggregated co-activity between a pair of
@@ -87,30 +86,6 @@
 of their own. The process is repeated until even long strings that
 occur often are represented by a single byte.
 
-
-### Bundle activities
-
-The output of a zip tie is the activity of each of its bundles. A bundles activity is calculated by taking the minimum value of the cables that contribute to it. Because of this, bundle activities are also constrained to be between zero and one. This makes them behave just like input cables. And in fact, after they are created, zip tie treats its bundles like additional input cables, and find their cool activity. With other cables. In this way bundles can grow. Two cables can become bundled and then one by one additional cables can be added creating a mini cable bundle of coactive cables.
-
-The other quirk of calculating bundle activities is that after the minimum value of a bundles cables is found and assigned to the bundle activity, that value is subtracted from that  m of each of the cables. In this way, a cables value is a finite quantity that it can only contribute once. After it is contributed to a bundle, its activity is reduced by that amount. Because of this, the order in which bundle activities are calculated is important. The most recently created bundles activities are created first. These will be the ones with the greatest number of cables. They will be the most complex and if active, account for the most activity with a single value.
-
-After all bundle activities have been calculated, a cable’s remaining activity is available for contributing to call activity calculations. This prevents activity from getting counted multiple times and avoids pathological cases where similar features get created repeatedly.
-
-The number of bundles that a zip tie can create is set on initialization. This provides a backstop, ceiling to the resources that a zip tie will consume. It also simplifies implementation. However, it’s not a large leap to modify the zip tie so that it grows additional bundle capacity as necessary.
-
-### Mutliple layers
-
-Because bundle activities are also valued between zero and one, the outputs of one zip tie can serve as the inputs to another. The bundles created in one zip tie can serve as the cables, the inputs to the next.
-
-This allows for hierarchical clustering. Low level cables can be bound into bundles in the first zip ties, and these can then be bound into yet more complex bundles in the next. This process can be repeated as many times as you like.
-
-=======
-Every channel's co-activity with every other cable is calculated for each set of inputs,
-and they are summed over time to find trends.
-Once the aggregated co-activity between a pair of cables crosses a threshold,
-those two cables become bundled, as if bound together by a plastic zip tie.
-This process continues, and every time a cable pair exceeds the co-activity
-threshold for a bundle creation, a new bundle is created.
 
 ### Bundle activities
 
@@ -150,5 +125,4 @@
 
 This allows for hierarchical clustering. Low level cables can be bound into bundles
 in the first zipties, and these can then be bound into yet more
-complex bundles in the next. This process can be repeated as many times as you like.
->>>>>>> 1a5a795e
+complex bundles in the next. This process can be repeated as many times as you like.